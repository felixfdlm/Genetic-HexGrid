--- conflicted
+++ resolved
@@ -1,20 +1,3 @@
-<<<<<<< HEAD
----
-jupyter:
-  jupytext:
-    text_representation:
-      extension: .md
-      format_name: markdown
-      format_version: '1.3'
-      jupytext_version: 1.13.1
-  kernelspec:
-    display_name: Python 3
-    language: python
-    name: python3
----
-
-=======
->>>>>>> fb3435df
 # Genetic Algorithms with Python
 
 Genetic algorithms are metaheuristics inspired in the process of natural selection. They are useful in problems regarding the search of non-optimal but sufficiently good solutions to problems involving large search spaces.
